--- conflicted
+++ resolved
@@ -194,28 +194,26 @@
     # WRF
     cd "${WRFDATA}/wrfavg/"
     for E in */*ensemble*/; do 
-      if [[ "${NOLOGGING}" != 'TRUE' ]]
-        then
-          nice --adjustment=${NICENESS} "${SCRIPTS}/ensembleAverage.sh" ${E} &> ${E}/ensembleAverage.log #2> ${E}/ensembleAverage.err
+      if [ -w "$E" ]; then
+        if [[ "${NOLOGGING}" != 'TRUE' ]]; then
+            nice --adjustment=${NICENESS} "${SCRIPTS}/ensembleAverage.sh" ${E} &> ${E}/ensembleAverage.log #2> ${E}/ensembleAverage.err
         else
-          nice --adjustment=${NICENESS} "${SCRIPTS}/ensembleAverage.sh" ${E} 
-      fi # if logging
-      REPORT $? "WRF Ensemble Average '${E}'"
+            nice --adjustment=${NICENESS} "${SCRIPTS}/ensembleAverage.sh" ${E} 
+        fi # if logging
+        REPORT $? "WRF Ensemble Average '${E}'"
+      fi # if writable
     done
     # CESM
     cd "${CESMDATA}/cesmavg/"
     for E in *ens*/; do 
-<<<<<<< HEAD
-      if [[ "${NOLOGGING}" != 'TRUE' ]]
-        then
-          nice --adjustment=${NICENESS} "${SCRIPTS}/ensembleAverage.sh" ${E} &> ${E}/ensembleAverage.log #2> ${E}/ensembleAverage.err
-        else
-          nice --adjustment=${NICENESS} "${SCRIPTS}/ensembleAverage.sh" ${E} 
-      fi # if logging
-=======
-      nice --adjustment=${NICENESS} "${SCRIPTS}/ensembleAverage.sh" ${E} &> ${E}/ensembleAverage.log #2> ${E}/ensembleAverage.err
->>>>>>> 253019c4
-      REPORT $? "CESM Ensemble Average '${E}'"
+      if [ -w "$E" ]; then
+        if [[ "${NOLOGGING}" != 'TRUE' ]]; then
+            nice --adjustment=${NICENESS} "${SCRIPTS}/ensembleAverage.sh" ${E} &> ${E}/ensembleAverage.log #2> ${E}/ensembleAverage.err
+          else
+            nice --adjustment=${NICENESS} "${SCRIPTS}/ensembleAverage.sh" ${E} 
+        fi # if logging      
+        REPORT $? "CESM Ensemble Average '${E}'"
+      fi # if writable
     done
 fi # if no-download
 
