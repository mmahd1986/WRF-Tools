--- conflicted
+++ resolved
@@ -5,11 +5,7 @@
 # settings
 OVERWRITE=${OVERWRITE:-'FALSE'} # whether or not to overwrite existing files...
 #OVERWRITE=${OVERWRITE:-'OVERWRITE'} # whether or not to overwrite existing files...
-<<<<<<< HEAD
-EXCLUDE=${EXCLUDE:-'TSK,SolidPrecip_SR,LiquidPrecip_SR'} # variables to be excluded from average (because the cause trouble)
-=======
 EXCLUDE=${EXCLUDE:-'TSK,SolidPrecip_SR,LiquidPrecip_SR,liqprec_sr,solprec_sr'} # variables to be excluded from average (because the cause trouble)
->>>>>>> d00020cc
 VERBOSITY=${VERBOSITY:-1} # level of warning and error reporting
 NCOFLAGS=${NCOFLAGS:-'--netcdf4 --overwrite'} # flags passed to NCO call
 CLIMFILES='*clim*.nc' # regular expression defining the files to be averaged
