--- conflicted
+++ resolved
@@ -1,4 +1,3 @@
-<<<<<<< HEAD
 #!/bin/bash
 #MOAB/Torque submission script for SciNet GPC
 
@@ -96,104 +95,4 @@
 echo
 
 # exit with exit code from python script
-exit ${ERR}
-=======
-#!/bin/bash
-#MOAB/Torque submission script for SciNet GPC
-
-## queue/PBS settings
-#PBS -l nodes=1:ppn=8
-#PBS -l walltime=01:00:00
-# merge standard error and output stream
-#PBS -j oe
-#PBS -W umask=0002
-#PBS -o $PBS_JOBNAME.$PBS_JOBID.out
-# send email if abort (nbae)
-#PBS -M "$EMAIL"
-#PBS -m ae
-# job name
-#PBS -N wrf_avg_test
-## submit to queue (NB: this has to be the last PBS line!)
-# batch (default), debug, largemem
-#PBS -q batch
-
-# load some modules
-echo
-hostname
-uname
-echo
-date
-echo
-module purge
-module load intel/14.0.1 gcc/4.9.0 hdf5/1811-v18-serial-intel netcdf/4.2.1.1_serial-intel python/2.7.8
-module list
-echo
-
-## general settings
-INIDIR="${PBS_O_WORKDIR}"
-SCRIPTDIR="${INIDIR}/scripts/" # default location of averaging script
-AVGSCRIPT='run_wrf_avg.pbs' # name of this script...
-PYAVG='wrfout_average.py' # name of Python averaging script
-DOMAINS='1234' # string of single-digit domain indices
-## shuffle some variables
-ADDVARIABLE="addVariable.sh" # an NCKS script
-# default (run AddVar or not) based on $PERIOD
-if [[ -n "${PERIOD}" ]]; then ADDVAR=${ADDVAR:-"FALSE"}
-else ADDVAR=${ADDVAR:-"ADDVAR"}; fi
-# replace record dimension bytes
-REPBYTE='FALSE'
-REPLACEBYTE="replaceByte.sh"
-
-# return to original working directory
-cd "${INIDIR}"
-
-# influential enviromentvariables for averaging script
-export PYAVG_THREADS=${PYAVG_THREADS:-8}
-export PYAVG_DOMAINS=${PYAVG_DOMAINS:-"$DOMAINS"}
-export PYAVG_FILETYPES=${PYAVG_FILETYPES:-''} # use default
-# options that would interfere with yearly updates
-export PYAVG_OVERWRITE=${PYAVG_OVERWRITE:-'FALSE'}
-export PYAVG_ADDNEW=${PYAVG_ADDNEW:-'FALSE'} 
-export PYAVG_RECOVER=${PYAVG_RECOVER:-'FALSE'}
-export PYAVG_DEBUG=${PYAVG_DEBUG:-'FALSE'} # add more debug output
-
-
-# shuffle variables
-echo
-if [[ "${ADDVAR}" == 'ADDVAR' ]]; then
-    # make sure, certain variables are there...
-    for VAR in 'ACSNOW' 'SNOWNC' 'SR' 'T2MEAN' 'TSLB' 'PBLH'; do
-      echo
-      echo "Moving Variable '${VAR}' (in wrfout folder)"
-        "${SCRIPTDIR}/${ADDVARIABLE}" "${VAR}" # launch NCKS script for all variables
-      echo
-    done
-fi
-echo
-
-# replace record dimension bytes 
-echo
-if [[ "${REPBYTE}" == 'REPBYTE' ]]; then
-    # repair record dimension
-	echo
-	echo "Fixing Record Dimension Byte"
-	"${SCRIPTDIR}/${REPLACEBYTE}" # just use default (should be all wrf output)
-	echo
-fi
-echo
-
-# launch averaging script (Python)
-echo
-if [[ -n "${PERIOD}" ]]; then
-    time -p python "${SCRIPTDIR}/${PYAVG}" "${PERIOD}"
-    ERR=$? # capture exit code      
-else
-    # launch actual averaging script
-    time -p python "${SCRIPTDIR}/${PYAVG}"
-    ERR=$? # capture exit code
-fi
-echo
-
-# exit with exit code from python script
-exit ${ERR}
->>>>>>> 0059a170
+exit ${ERR}