<?xml version="1.0" encoding="UTF-8" standalone="no"?>
<?eclipse-pydev version="1.0"?><pydev_project>
<<<<<<< HEAD
<pydev_property name="org.python.pydev.PYTHON_PROJECT_VERSION">python 2.7</pydev_property>
<pydev_property name="org.python.pydev.PYTHON_PROJECT_INTERPRETER">GeoPy</pydev_property>
<pydev_pathproperty name="org.python.pydev.PROJECT_SOURCE_PATH">
<path>/WRF Tools/Python</path>
</pydev_pathproperty>
=======
    
    <pydev_property name="org.python.pydev.PYTHON_PROJECT_VERSION">python 3.5</pydev_property>
    
    <pydev_property name="org.python.pydev.PYTHON_PROJECT_INTERPRETER">GeoSpatial</pydev_property>
    
    <pydev_pathproperty name="org.python.pydev.PROJECT_SOURCE_PATH">
        
        <path>/WRF Tools/Python</path>
        
    </pydev_pathproperty>
    
>>>>>>> ea10c651
</pydev_project><|MERGE_RESOLUTION|>--- conflicted
+++ resolved
@@ -1,22 +1,9 @@
 <?xml version="1.0" encoding="UTF-8" standalone="no"?>
-<?eclipse-pydev version="1.0"?><pydev_project>
-<<<<<<< HEAD
-<pydev_property name="org.python.pydev.PYTHON_PROJECT_VERSION">python 2.7</pydev_property>
-<pydev_property name="org.python.pydev.PYTHON_PROJECT_INTERPRETER">GeoPy</pydev_property>
-<pydev_pathproperty name="org.python.pydev.PROJECT_SOURCE_PATH">
-<path>/WRF Tools/Python</path>
-</pydev_pathproperty>
-=======
-    
+<?eclipse-pydev version="1.0"?>
+<pydev_project>
     <pydev_property name="org.python.pydev.PYTHON_PROJECT_VERSION">python 3.5</pydev_property>
-    
     <pydev_property name="org.python.pydev.PYTHON_PROJECT_INTERPRETER">GeoSpatial</pydev_property>
-    
     <pydev_pathproperty name="org.python.pydev.PROJECT_SOURCE_PATH">
-        
         <path>/WRF Tools/Python</path>
-        
     </pydev_pathproperty>
-    
->>>>>>> ea10c651
 </pydev_project>